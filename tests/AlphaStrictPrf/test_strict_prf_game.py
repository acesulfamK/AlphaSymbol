--- conflicted
+++ resolved
@@ -167,8 +167,7 @@
         case ("P(1, 1)", _, True, False, _):
             pass
         case _:
-<<<<<<< HEAD
-            AssertionError("Error: StrictPrfGame.step_human_readable()")
+            pytest.fail("Error: StrictPrfGame.step_human_readable()")
 
 
 def test_int2action():
@@ -187,7 +186,4 @@
     assert game.int2action(45 + 1) == Action([1, 1], S())
 
     assert game.int2action(90 + 4) == Action([2, 2], P(2, 2))
-    assert game.int2action(90 + 6) == Action([2, 2], C(Z(), Z(), Z()))
-=======
-            pytest.fail("Error: StrictPrfGame.step_human_readable()")
->>>>>>> e0485b7a
+    assert game.int2action(90 + 6) == Action([2, 2], C(Z(), Z(), Z()))