import logging
from collections import deque

from AlphaStrictPrf.strict_prf import C, P, R, S, Z

logging.basicConfig(level=logging.DEBUG)


def test_Expr_positions():
    func = C(P(2, 1), Z(), C(P(1, 1), S()))
    positions = func.positions()
    expected_positions = [
        [],
        [1],
        [2],
        [3],
        [3, 1],
        [3, 2],
    ]
    pos_comp = set(tuple(sublist) for sublist in positions)
    exp_pos_comp = set(tuple(sublist) for sublist in expected_positions)
    assert set(pos_comp) == set(exp_pos_comp), "Error: generate_positions()"


def test_Z():
    z_func = Z()
    logging.debug("Test Sample: Z()")
    assert (
        z_func.validate_semantic() is True
    ), "There are something wrong in validate_semantic()."
    assert z_func.evaluate(23) == 0, "Error: Z evaluation is wrong."
    assert (
        z_func.arity() is None
    ), f"Error: Z arity should be 0 but now {z_func.arity()}."
    assert str(z_func) == "Z()", "Error: Z.__str__() wrongly."
    assert z_func.tree_string() == "Z", "Error: Z tree is wrong."
    assert z_func.complexity() == 1.0, "Error: Complesity of Z is wrong"

    zss_func = Z(S, S)
    logging.debug("Test Sample: Z(S, S)")
    assert (
        zss_func.validate_semantic() is False
    ), "There are something wrong in validate_semantic()."


def test_S():
    s_func = S()
    logging.debug("Test Sample: S()")
    assert s_func.evaluate(31) == 32, "Error: S evaluation is wrong."
    assert (
        s_func.arity() == 1
    ), f"Error: S arity should be 1 but {s_func.arity()}."
    assert str(s_func) == "S()", "Error: S.__str__() wrongly."
    assert s_func.tree_string() == "S", "Error: S tree is wrong."
    assert s_func.complexity() == 1.0, "Error: Complesity of S is wrong"


def test_P():
    # Test for the P class with i = 2
    p_func = P(3, 2)
    logging.debug("P(3, 2)")
    assert p_func.evaluate(10, 20, 30) == 20, "Error: P evaluate is wrong."
    assert p_func.arity() == 3, "Error: P arity is wrong."
    assert p_func.tree_string() == "P^3_2", "Error: P print_tree is wrong."
    assert (
        p_func.tree_string(indent=4) == "    P^3_2"
    ), "Error: P print_tree with indent is wrong."
    assert (
        p_func.tree_string() == "P^3_2"
    ), "Error: P print tree_string is wrong."
    assert p_func.complexity() == 1.0, "Error: Complexity of P is wrong"


def test_C():
    c_func_always_one = C(S(), Z())
    logging.debug("Test Sample: C(S(), Z())")
    assert (
        c_func_always_one.validate_semantic() is True
    ), "Error: validate_semantic() works incorrectly."
    assert c_func_always_one.evaluate(34) == 1, "Error: C evaluation is wrong"
    assert c_func_always_one.arity() is None, "Error: C arity is wrong."
    assert (
        c_func_always_one.tree_string() == "C^2\n  S\n  Z"
    ), "C tree is wrong."
    assert (
        str(c_func_always_one) == "C(S(), Z())"
    ), "Error: C.__str__() is wrongly"
    assert (
        c_func_always_one.complexity() == 1.0
    ), "Error: C Complexity is wrong."

    add_two = C(S(), S())
    logging.debug("Test Sample: C(S(), S())")
    assert (
        add_two.validate_semantic() is True
    ), "Error: validate_semantic() works incorrectly."
    assert add_two.evaluate(17) == 19, "Error: C evaluation is wrong"
    assert add_two.arity() == 1, "Error: C arity is wrong."
    assert add_two.tree_string() == "C^2\n  S\n  S", "C tree is wrong."
    assert str(add_two) == "C(S(), S())", "Error: C.__str__() is wrongly"
    assert add_two.complexity() == 1.0, "Error: C Complexity is wrong."

    csss_semantic_invalid = C(S(), S(), S())
    logging.debug("Test Sample: C(S(), S(), S())")
    assert (
        csss_semantic_invalid.validate_semantic() is False
    ), "Error: validate_semantic() works incorrectly."

    inner_invalid = C(P(2, 1), Z(), Z(S()))
    logging.debug("C(P(2, 1), Z(), Z(S()))")
    assert (
        inner_invalid.validate_semantic() is False
    ), "Error: validate_semantic() works incorrectly"


def test_R():
    add = R(P(1, 1), C(S(), P(3, 2)))
    logging.debug("Test Sample: R(P(1, 1), C(S(), P(3, 2)))")
    assert (
        add.validate_semantic() is True
    ), "Error: validate_semantic() works incorrectly."
    assert add.arity() == 2, "Error: arity is wrong"
    assert add.evaluate(2, 3) == 5, "Error: R evaluation is wrong."
    assert (
        add.tree_string() == "R\n  P^1_1\n  C^2\n    S\n    P^3_2"
    ), "Error: R tree is wrong"
    assert (
        str(add) == "R(P(1, 1), C(S(), P(3, 2)))"
    ), "Error: R.__str__() is wrong"
    assert add.complexity() == 1.0, "Error: add complexity is wrong."

    when0_then1_else0 = C(R(S(), P(3, 3)), P(1, 1), Z())
    logging.debug("Test Sample: C(R(S(), P(3, 3)), P(1, 1), Z())")
    assert (
        when0_then1_else0.validate_semantic() is True
    ), "Error: validate_semantic() works incorrectly."
    ans_sequence = [when0_then1_else0.evaluate(i) for i in range(5)]
    assert ans_sequence == [1, 0, 0, 0, 0], "Error: prf is wrong"
    assert when0_then1_else0.arity() == 1, "Error: arity is wrong"

    rss_invalid_arity = R(S(), S())
    logging.debug("Test Sample: R(S(), S())")
    assert (
        rss_invalid_arity.validate_semantic() is False
    ), "Error: validate_semantic() works incorrectly."

    inner_invalid = R(Z(), C(S(), P(2, 2), P(2, 2)))
    logging.debug("R(Z(), C(S(), P(2, 2), P(2, 2)))")
    assert (
        inner_invalid.validate_semantic() is False
    ), "Error: validate_semantic() works incorrectly"

    inner_invalid2 = R(S(), Z())
    logging.debug("R(S(), Z())")
    assert (
        inner_invalid2.validate_semantic() is False
    ), "Error: validate_semantic() works incorrectly"


def test_eq():
    expr1 = C(S(), Z())
    expr2 = C(S(), Z())
    assert expr1 == expr2, "Error: Expr.__eq__()"
    assert hash(expr1) == hash(expr2), "Error: Expr.__hash__()"

    expr1 = R(S(), C(P(3, 1), S(), S()))
    expr2 = R(S(), C(P(3, 1), S(), S()))
    assert expr1 == expr2, "Error: Expr.__eq__()"
    assert hash(expr1) == hash(expr2), "Error: Expr.__hash__()"

    expr1 = R(S(), C(P(3, 1), S(), S()))
    expr2 = R(S(), C(P(3, 1), Z(), Z()))
    assert expr1 is not expr2, "Error: Expr.__eq__()"

    expr_set1 = {C(S(), Z()), R(S(), C(P(3, 1), S(), S())), Z()}
    expr_set2 = {R(S(), C(P(3, 1), S(), S())), Z(), C(S(), Z())}
    assert expr_set1 == expr_set2, "Error: Expr set equality"


<<<<<<< HEAD
def test_str():
    expr1 = C(S(), Z())
    expr2 = R(S(), C(P(3, 1), S(), S()))
    expr3 = R(P(1, 1), C(S(), P(3, 2)))

    str_expr1 = "C(S(), Z())"
    str_expr2 = "R(S(), C(P(3, 1), S(), S()))"
    str_expr3 = "R(P(1, 1), C(S(), P(3, 2)))"

    assert str(expr1) == str_expr1, "Error: Expr.__str__()"
    assert str(expr2) == str_expr2, "Error: Expr.__str__()"
    assert str(expr3) == str_expr3, "Error: Expr.__str__()"
=======
def test_change():
    expr = C(R(Z(), P(2, 1)), C(P(1, 1), S()))
    pos = deque([2, 1])
    expr = expr.change(pos, R(Z(), P(2, 1)))
    expected_expr = C(R(Z(), P(2, 1)), C(R(Z(), P(2, 1)), S()))
    assert expr == expected_expr, "Error: Expr.change()"
>>>>>>> a01a6e6d
<|MERGE_RESOLUTION|>--- conflicted
+++ resolved
@@ -177,7 +177,6 @@
     assert expr_set1 == expr_set2, "Error: Expr set equality"
 
 
-<<<<<<< HEAD
 def test_str():
     expr1 = C(S(), Z())
     expr2 = R(S(), C(P(3, 1), S(), S()))
@@ -190,11 +189,11 @@
     assert str(expr1) == str_expr1, "Error: Expr.__str__()"
     assert str(expr2) == str_expr2, "Error: Expr.__str__()"
     assert str(expr3) == str_expr3, "Error: Expr.__str__()"
-=======
+
+
 def test_change():
     expr = C(R(Z(), P(2, 1)), C(P(1, 1), S()))
     pos = deque([2, 1])
     expr = expr.change(pos, R(Z(), P(2, 1)))
     expected_expr = C(R(Z(), P(2, 1)), C(R(Z(), P(2, 1)), S()))
-    assert expr == expected_expr, "Error: Expr.change()"
->>>>>>> a01a6e6d
+    assert expr == expected_expr, "Error: Expr.change()"