--- conflicted
+++ resolved
@@ -95,14 +95,9 @@
         Returns:
             observation (dict): The current observation.
         """
-<<<<<<< HEAD
         output = [self.current_expr.evaluate(i) for i in self.input_sequence]
         info = {
             "expression": self.current_expr.parenthesized_string(),
-=======
-        observation = {
-            "expression": str(self.current_expr),
->>>>>>> 93668546
             "step_count": self.step_count,
             "input": self.input_sequence,
             "target": self.output_sequence,
